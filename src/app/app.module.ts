import { BrowserModule } from '@angular/platform-browser';
import { NgModule } from '@angular/core';
import { FormsModule } from '@angular/forms';
import { HttpModule } from '@angular/http';
import { RouterModule } from '@angular/router';

import { NgaThemeModule } from '../framework/theme';

import { AppComponent } from './app.component';
import { NgaCardTestComponent } from './card-test/card-test.component';
import { NgaLayoutTestComponent } from './layout-test/layout-test.component';
import { NgaLayoutHeaderTestComponent } from './layout-test/layout-header-test.component';
import { NgaLayoutFooterTestComponent } from './layout-test/layout-footer-test.component';
import { NgaTabsetTestComponent } from './tabset-test/tabset-test.component';
import {
  NgaRouteTabsetTestComponent,
  NgaRouteTabsetTestChild1Component,
  NgaRouteTabsetTestChild2Component,
} from './route-tabset-test/route-tabset-test.component';

import { routes } from './app.routes';
import { NgaSidebarTestComponent } from './sidebar-test/sidebar-test.component';
import { NgaSidebarTestOneComponent } from './sidebar-test/sidebar-test-one.component';
import { NgaSidebarTestTwoComponent } from './sidebar-test/sidebar-test-two.component';
import { NgaSidebarTestThreeComponent } from './sidebar-test/sidebar-test-three.component';

@NgModule({
  declarations: [
    AppComponent,
    NgaCardTestComponent,
    NgaLayoutTestComponent,
    NgaLayoutHeaderTestComponent,
    NgaLayoutFooterTestComponent,
    NgaTabsetTestComponent,
<<<<<<< HEAD
    NgaSidebarTestComponent,
    NgaSidebarTestOneComponent,
    NgaSidebarTestTwoComponent,
    NgaSidebarTestThreeComponent,
=======
    NgaRouteTabsetTestComponent,
    NgaRouteTabsetTestChild1Component,
    NgaRouteTabsetTestChild2Component,
>>>>>>> c1992c93
  ],
  imports: [
    BrowserModule,
    FormsModule,
    HttpModule,
    RouterModule.forRoot(routes, { useHash: true }),
    NgaThemeModule.forRoot(),
  ],
  providers: [],
  bootstrap: [AppComponent],
})
export class AppModule {
}<|MERGE_RESOLUTION|>--- conflicted
+++ resolved
@@ -18,11 +18,12 @@
   NgaRouteTabsetTestChild2Component,
 } from './route-tabset-test/route-tabset-test.component';
 
-import { routes } from './app.routes';
 import { NgaSidebarTestComponent } from './sidebar-test/sidebar-test.component';
 import { NgaSidebarTestOneComponent } from './sidebar-test/sidebar-test-one.component';
 import { NgaSidebarTestTwoComponent } from './sidebar-test/sidebar-test-two.component';
 import { NgaSidebarTestThreeComponent } from './sidebar-test/sidebar-test-three.component';
+
+import { routes } from './app.routes';
 
 @NgModule({
   declarations: [
@@ -32,16 +33,13 @@
     NgaLayoutHeaderTestComponent,
     NgaLayoutFooterTestComponent,
     NgaTabsetTestComponent,
-<<<<<<< HEAD
     NgaSidebarTestComponent,
     NgaSidebarTestOneComponent,
     NgaSidebarTestTwoComponent,
     NgaSidebarTestThreeComponent,
-=======
     NgaRouteTabsetTestComponent,
     NgaRouteTabsetTestChild1Component,
     NgaRouteTabsetTestChild2Component,
->>>>>>> c1992c93
   ],
   imports: [
     BrowserModule,
