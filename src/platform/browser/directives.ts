--- conflicted
+++ resolved
@@ -5,13 +5,9 @@
 import {PLATFORM_DIRECTIVES} from '@angular/core';
 
 // Angular 2 Router
-<<<<<<< HEAD
-import {ROUTER_DIRECTIVES} from '@angular/router-deprecated';
+import {ROUTER_DIRECTIVES} from '@angular/router';
 // Angular 2 forms
 import { REACTIVE_FORM_DIRECTIVES } from '@angular/forms';
-=======
-import {ROUTER_DIRECTIVES} from '@angular/router';
->>>>>>> cac85184
 
 // application_directives: directives that are global through out the application
 export const APPLICATION_DIRECTIVES = [
