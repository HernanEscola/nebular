export * from './pageTop';
export * from './msgCenter';
export * from './sidebar';
<<<<<<< HEAD
export * from './baPanel';
export * from './contentTop';
=======
export * from './baCard';
>>>>>>> 483852c4
<|MERGE_RESOLUTION|>--- conflicted
+++ resolved
@@ -1,9 +1,5 @@
 export * from './pageTop';
 export * from './msgCenter';
 export * from './sidebar';
-<<<<<<< HEAD
-export * from './baPanel';
 export * from './contentTop';
-=======
-export * from './baCard';
->>>>>>> 483852c4
+export * from './baCard';