---
title: Installation Guidelines
author: vl
sort: 500
group: Quick Start
template: article.jade
---

## Prerequisites

Despite BlurAdmin can be run without any development experience, it would be much easier if you already have some. In general following instructions allow you to run a local copy on your machine.

## Install tools

If you don't have any of these tools installed already, you will need to:
* Download and install [git](https://git-scm.com/)
* Download and install nodejs [https://nodejs.org](https://nodejs.org)

**Note**: Make sure you have Node version >= 4.0 and NPM >= 3

Once you have those, you should install these globals with `npm install --global`:
* webpack
```bash
npm install --global webpack
```

* webpack-dev-server
```bash
npm install --global webpack-dev-server
```

* typescript
```bash
npm install --global typescript@beta
```

## Clone repository and install dependencies

You will need to clone the source code of ng2-admin GitHub repository:
```bash
git clone https://github.com/akveo/ng2-admin.git
```
After repository is cloned, go inside of the repository directory and install dependencies:
```bash
cd ng2-admin
npm install
```
This will setup a working copy of ng2-admin on your local machine.

**Note**: If you have any issues after the installation, additionally run the following:
```bash
<<<<<<< HEAD
bower install
=======
typings install
>>>>>>> 4ee8cb14
```
## Running local copy

To run a local copy in development mode, execute:
```bash
npm start
```
Go to http://0.0.0.0:3000 or http://localhost:3000 in your browser.


To run the local copy in production mode and build the sources, execute:
```bash
npm run prebuild:prod && npm run build:prod && npm run server:prod
```
This will clear up your dist folder (where release files are located), generate release build and start built-in server.
Now you can copy the sources from a `dist` folder and use it with any backend framework or simply put it under some web server.

For addition information about build, please check out [Angular2 Webpack Starter documentation](https://github.com/AngularClass/angular2-webpack-starter)<|MERGE_RESOLUTION|>--- conflicted
+++ resolved
@@ -47,13 +47,6 @@
 ```
 This will setup a working copy of ng2-admin on your local machine.
 
-**Note**: If you have any issues after the installation, additionally run the following:
-```bash
-<<<<<<< HEAD
-bower install
-=======
-typings install
->>>>>>> 4ee8cb14
 ```
 ## Running local copy
 
