--- conflicted
+++ resolved
@@ -22,13 +22,9 @@
   disableDeprecatedForms(),
   provideForms(),
   ...HTTP_PROVIDERS,
-<<<<<<< HEAD
-  ...ROUTER_PROVIDERS,
+  ...APP_ROUTER_PROVIDERS,
   {provide: LocationStrategy, useClass: HashLocationStrategy}
-=======
-  ...APP_ROUTER_PROVIDERS,
   {provide: LocationStrategy, useClass: HashLocationStrategy }
->>>>>>> cac85184
 ];
 
 export const PROVIDERS = [
