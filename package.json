--- conflicted
+++ resolved
@@ -26,14 +26,8 @@
     "docs:prepare": "npm-run-all docs:parse",
     "docs:start": "npm start -- docs --port 4100",
     "docs:serve": "npm-run-all docs:prepare docs:start",
-<<<<<<< HEAD
-    "docs:examples:build": "npm run build:prod -- examples --base-href '/nebular/run/'",
-    "docs:build": "npm run docs:prepare && npm run build:prod -- docs --base-href '/nebular/' && npm run docs:examples:build",
-    "docs:gh-pages": "npm run docs:prepare && npm run docs:build && npm run ngh -- --dir ./docs/dist",
-=======
     "docs:build": "npm run docs:prepare && npm run build:prod -- docs --base-href '/nebular/'",
     "docs:gh-pages": "npm run docs:build && npm run ngh -- --dir ./docs/dist",
->>>>>>> fd950956
     "build": "ng build",
     "build:prod": "npm run build -- --prod --aot",
     "build:wp": "npm run build:prod -- playground-wp",
