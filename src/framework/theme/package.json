--- conflicted
+++ resolved
@@ -1,10 +1,7 @@
 {
   "name": "@akveo/nga-theme",
-<<<<<<< HEAD
   "version": "2.0.0-alpha.1-dev.5",
-=======
   "version": "2.0.0-alpha.1-dev.3",
->>>>>>> 87a63b10
   "description": "@akveo/nga-theme",
   "main": "./bundles/theme.umd.js",
   "module": "./index.js",
